/*
 * Copyright (c) 2014-2016, Hewlett-Packard Development Company, LP.
 * This program is free software; you can redistribute it and/or modify it
 * under the terms of the GNU General Public License as published by the Free
 * Software Foundation; either version 2 of the License, or (at your option)
 * any later version.
 *
 * This program is distributed in the hope that it will be useful, but WITHOUT
 * ANY WARRANTY; without even the implied warranty of MERCHANTABILITY or
 * FITNESS FOR A PARTICULAR PURPOSE. See the GNU General Public License for
 * more details. You should have received a copy of the GNU General Public
 * License along with this program; if not, write to the Free Software
 * Foundation, Inc., 59 Temple Place, Suite 330, Boston, MA 02111-1307 USA
 *
 * HP designates this particular file as subject to the "Classpath" exception
 * as provided by HP in the LICENSE.txt file that accompanied this code.
 */
#include "nvwal_api.h"

#include <assert.h>
#include <errno.h>
#include <fcntl.h>
#include <sched.h>
#include <stdio.h>
#include <stdlib.h>
#include <string.h>
#include <unistd.h>
#include <sys/mman.h>
#include <sys/stat.h>
#include <sys/types.h>

#include "nvwal_atomics.h"
#include "nvwal_impl_init.h"
#include "nvwal_mds.h"
#include "nvwal_util.h"
#include "nvwal_mds_types.h"

/** Lengthy init/uninit were moved to nvwal_impl_init.c */
nvwal_error_t nvwal_init(
  const struct NvwalConfig* given_config,
  enum NvwalInitMode mode,
  struct NvwalContext* wal) {
  return nvwal_impl_init(given_config, mode, wal);
}

nvwal_error_t nvwal_uninit(
  struct NvwalContext* wal) {
  return nvwal_impl_uninit(wal);
}

nvwal_error_t nvwal_query_durable_epoch(
  struct NvwalContext* wal,
  nvwal_epoch_t* out) {
  *out = nvwal_atomic_load(&wal->durable_epoch_);
  return 0;
}

/**************************************************************************
 *
 *  Writers
 *
 ***************************************************************************/
uint32_t wrap_writer_epoch_frame(
  uint32_t current_epoch_frame) {
  assert(current_epoch_frame < kNvwalEpochFrameCount * 2U);
  if (current_epoch_frame < kNvwalEpochFrameCount) {
    return current_epoch_frame;
  } else {
    return current_epoch_frame - kNvwalEpochFrameCount;
  }
}

uint64_t wrap_writer_offset(
  const struct NvwalWriterContext* writer,
  uint64_t offset) {
  uint64_t buffer_size = writer->parent_->config_.writer_buffer_size_;
  assert(offset < buffer_size * 2U);
  if (offset < buffer_size) {
    return offset;
  } else {
    return offset - buffer_size;
  }
}

uint64_t calculate_writer_offset_distance(
  const struct NvwalWriterContext* writer,
  uint64_t left_offset,
  uint64_t right_offset) {
  uint64_t buffer_size = writer->parent_->config_.writer_buffer_size_;
  if (left_offset == right_offset) {
    return 0;
  } else  if (left_offset < right_offset) {
    return right_offset - left_offset;
  } else {
    return right_offset + buffer_size - left_offset;
  }
}

/**
 * Make sure writer->active_frame corresponds to the given epoch.
 */
void assure_writer_active_frame(
  struct NvwalWriterContext* writer,
  nvwal_epoch_t log_epoch) {
  struct NvwalWriterEpochFrame* frame = writer->epoch_frames_ + writer->active_frame_;
  if (frame->log_epoch_ == log_epoch) {
    /** The epoch exists. Most likely this case. */
  } else {
    /**
     * We must newly populate a frame for this epoch.
     * Release offsets before publisizing the frame (==store to epoch).
     */
    if (frame->log_epoch_ == kNvwalInvalidEpoch) {
      /** null active frame means we have no active frame! probably has been idle */
      assert(writer->active_frame_ == writer->oldest_frame_);
    } else {
      /** active frame is too old. we move on to next */
      writer->active_frame_ = wrap_writer_epoch_frame(writer->active_frame_ + 1U);
      /**
       * Now active_frame is surely ahead of oldest_frame.
       * If the assert below fires, this writer was issueing too new epochs,
       * violating the "upto + 2" contract.
       */
      assert(writer->active_frame_ != writer->oldest_frame_);
      frame = writer->epoch_frames_ + writer->active_frame_;
    }

    /**
     * Otherwise we caught up on the oldest.
     * The 5-frames should be enough to prevent this.
     */
    assert(frame->log_epoch_ == kNvwalInvalidEpoch);

    nvwal_atomic_store_release(&frame->head_offset_, writer->last_tail_offset_);
    nvwal_atomic_store_release(&frame->tail_offset_, writer->last_tail_offset_);
    nvwal_atomic_store_release(&frame->log_epoch_, log_epoch);
  }
}

nvwal_error_t nvwal_on_wal_write(
  struct NvwalWriterContext* writer,
  uint64_t bytes_written,
  nvwal_epoch_t log_epoch) {
  struct NvwalWriterEpochFrame* frame;

  assure_writer_active_frame(writer, log_epoch);
  frame = writer->epoch_frames_ + writer->active_frame_;
  assert(frame->log_epoch_ == log_epoch);
  assert(frame->tail_offset_ == writer->last_tail_offset_);

  /**
   * We should have enough space, right?
   * Otherwise the client didn't call nvwal_assure_writer_space().
   */
  assert(
    calculate_writer_offset_distance(
      writer,
      frame->head_offset_,
      frame->tail_offset_)
    + bytes_written
      < writer->parent_->config_.writer_buffer_size_);

  writer->last_tail_offset_ = wrap_writer_offset(
    writer,
    frame->tail_offset_ + bytes_written);
  nvwal_atomic_store_release(&frame->tail_offset_, writer->last_tail_offset_);

  return 0;
}

uint8_t nvwal_has_enough_writer_space(
  struct NvwalWriterContext* writer) {
  uint32_t oldest_frame;
  uint64_t consumed_bytes;
  struct NvwalWriterEpochFrame* frame;

  oldest_frame = nvwal_atomic_load_acquire(&writer->oldest_frame_);
  frame = writer->epoch_frames_ + oldest_frame;
  consumed_bytes = calculate_writer_offset_distance(
    writer,
    frame->head_offset_,
    writer->last_tail_offset_);
  return (consumed_bytes * 2ULL <= writer->parent_->config_.writer_buffer_size_);
}

/**************************************************************************
 *
 *  Flusher/Fsyncer
 *
 ***************************************************************************/

/**
 * Fsluher calls this to copy one writer's private buffer to NV-segment.
 * This method does not drain or fsync because we expect that
 * this method is frequently called and catches up with writers
 * after a small gap.
 */
nvwal_error_t flusher_copy_one_writer_to_nv(
  struct NvwalWriterContext* writer,
  nvwal_epoch_t target_epoch,
  uint8_t is_stable_epoch);

/**
 * Flusher calls this when one NV segment becomes full.
 * It recycles and populates the next segment, potentialy waiting for something.
 * Once this method returns without an error, segments_[cur_seg_idx_] is guaranteed
 * to be non-full.
 */
nvwal_error_t flusher_move_onto_next_nv_segment(
  struct NvwalContext* wal);

/** nvwal_flusher_main() just keeps calling this */
nvwal_error_t flusher_main_loop(struct NvwalContext* wal);

void nvwal_wait_for_flusher_start(struct NvwalContext* wal) {
  nvwal_impl_thread_state_wait_for_start(&wal->flusher_thread_state_);
}

nvwal_error_t nvwal_flusher_main(
  struct NvwalContext* wal) {
  nvwal_error_t error_code = 0;
  uint8_t* const thread_state = &wal->flusher_thread_state_;

  enum NvwalThreadState state
    = nvwal_impl_thread_state_try_start(thread_state);
  if (state != kNvwalThreadStateRunning) {
    /** Either the WAL context is already stopped or not in a valid state */
    errno = EIO;  /* Not sure appropriate, but closest */
    return EIO;
  }

  while (1) {
    sched_yield();
    assert((*thread_state) == kNvwalThreadStateRunning
      || (*thread_state) == kNvwalThreadStateRunningAndRequestedStop);
    /** doesn't have to be seq_cst, and this code runs very frequently */
    if (nvwal_atomic_load_acquire(thread_state) == kNvwalThreadStateRunningAndRequestedStop) {
      break;
    }

    error_code = flusher_main_loop(wal);
    if (error_code) {
      break;
    }
  }
  nvwal_impl_thread_state_stopped(thread_state);

  return error_code;
}

nvwal_error_t flusher_main_loop(struct NvwalContext* wal) {
  uint8_t* const thread_state = &wal->flusher_thread_state_;
  /**
   * We currently take a simple policy; always write out logs in DE+1.
   * As far as there is a log in this epoch, it's always correct to write them out.
   * The only drawback is that we might waste bandwidth for a short period while
   * we have already written out all logs in DE+1 and SE==DE+1.
   * In such a case, it's okay to start writing out DE+2 before
   * we bump up DE. But, it complicates the logics here.
   * Let's keep it simple & stupid for now.
   */
  const nvwal_epoch_t target_epoch
    = nvwal_increment_epoch(wal->durable_epoch_);
  const uint8_t is_stable_epoch = (target_epoch == wal->stable_epoch_);

  /*
   * We don't make things durable for each writer-traversal.
   * We rather do it after taking a look at all workers.
   * Otherwise it's too frequent.
   */
  for (uint32_t cur_writer_id = 0;
        cur_writer_id < wal->config_.writer_count_;
        ++cur_writer_id) {
    nvwal_error_t error_code = flusher_copy_one_writer_to_nv(
      wal->writers_ + cur_writer_id,
      target_epoch,
      is_stable_epoch);
    if (error_code) {
      return error_code;
    }

    /** Promptly react when obvious. but no need to be atomic read. */
    if ((*thread_state) == kNvwalThreadStateRunningAndRequestedStop) {
      break;
    }
  }

  return 0;
}

nvwal_error_t flusher_copy_one_writer_to_nv(
  struct NvwalWriterContext * writer,
  nvwal_epoch_t target_epoch,
  uint8_t is_stable_epoch) {
  struct NvwalContext* const wal = writer->parent_;

  /**
   * First, we need to figure out what is the frame of the writer
   * we should copy from.
   * After this loop, lower_bound_f will be the first frame (from oldest_frame)
   * whose epoch is not older than target_epoch.
   */
  int lower_bound_f;
  for (lower_bound_f = 0; lower_bound_f < kNvwalEpochFrameCount; ++lower_bound_f) {
    const int frame_index = writer->oldest_frame_ + lower_bound_f;
    struct NvwalWriterEpochFrame* frame = writer->epoch_frames_ + frame_index;
    nvwal_epoch_t frame_epoch = nvwal_atomic_load_acquire(&frame->log_epoch_);
    if (frame_epoch == kNvwalInvalidEpoch
      || nvwal_is_epoch_equal_or_after(frame_epoch, target_epoch)) {
      break;
    }
  }
  if (lower_bound_f == kNvwalEpochFrameCount) {
    return 0;  /** No frame in target epoch or newer. Probably an idle writer */
  }

  const int frame_index = writer->oldest_frame_ + lower_bound_f;
  struct NvwalWriterEpochFrame* frame = writer->epoch_frames_ + frame_index;
  nvwal_epoch_t frame_epoch = nvwal_atomic_load_acquire(&frame->log_epoch_);
  if (frame_epoch == kNvwalInvalidEpoch
    || nvwal_is_epoch_after(frame_epoch, target_epoch)) {
    return 0;  /** It's too new. Or target_epoch logs don't exist. Skip. */
  }

  assert(target_epoch == frame_epoch);
  const uint64_t segment_size = wal->config_.segment_size_;
  const uint64_t writer_buffer_size = wal->config_.writer_buffer_size_;
  while (1) {  /** Until we write out all logs in this frame */
    const uint32_t segment_index = wal->cur_seg_idx_;
    struct NvwalLogSegment* cur_segment = wal->segments_ + segment_index;
    assert(cur_segment->nv_baseaddr_);

    /** We read the markers, then the data. Must prohibit reordering */
    const uint64_t head = nvwal_atomic_load_acquire(&frame->head_offset_);
    const uint64_t tail = nvwal_atomic_load_acquire(&frame->tail_offset_);

    const uint64_t distance = calculate_writer_offset_distance(writer, head, tail);
    if (distance == 0) {
      return 0;  /** no relevant logs here... yet */
    }

    assert(cur_segment->written_bytes_ <= segment_size);
    const uint64_t writable_bytes = cur_segment->written_bytes_ - segment_size;
    const uint64_t copied_bytes = NVWAL_MIN(writable_bytes, distance);

    /** The following memcpy must not be reordered */
    nvwal_atomic_thread_fence(nvwal_memory_order_acquire);
    nvwal_circular_memcpy(
      cur_segment->nv_baseaddr_ + cur_segment->written_bytes_,
      writer->buffer_,
      writer_buffer_size,
      head,
      copied_bytes);

    uint64_t new_head = wrap_writer_offset(writer, head + copied_bytes);
    if (new_head == tail && is_stable_epoch) {
      /** This frame is done! */
      memset(
        writer->epoch_frames_ + frame_index,
        0,
        sizeof(struct NvwalWriterEpochFrame));
      nvwal_atomic_store(&writer->oldest_frame_, wrap_writer_epoch_frame(frame_index + 1));
    } else {
      /** This frame might receive more logs. We just remember the new head */
      /** Not atomic because only flusher reads/writes head.. except init */
      frame->head_offset_ = new_head;
    }

    cur_segment->written_bytes_ += copied_bytes;
    if (cur_segment->written_bytes_ == segment_size) {
      /* The segment is full. Move on to next, and also let the fsyncer know */
      nvwal_error_t error_code = flusher_move_onto_next_nv_segment(wal);
      if (error_code) {
        return error_code;
      }
      assert(segment_index != wal->cur_seg_idx_);
      continue;
    } else if (copied_bytes == distance) {
      break;
    }
  }

  return 0;
}


nvwal_error_t flusher_move_onto_next_nv_segment(
  struct NvwalContext* wal) {
  struct NvwalLogSegment* cur_segment = wal->segments_ + wal->cur_seg_idx_;
  assert(cur_segment->written_bytes_ == wal->config_.segment_size_);
  assert(cur_segment->fsync_requested_ == 0);
  assert(cur_segment->fsync_error_ == 0);
  assert(cur_segment->fsync_completed_ == 0);

  nvwal_atomic_store(&cur_segment->fsync_requested_, 1U);  /** Signal to fsyncer */

  uint32_t new_index = wal->cur_seg_idx_ + 1;
  if (new_index == wal->config_.segment_size_) {
    new_index = 0;
  }

  /**
   * Now, we need to recycle this segment. this might involve a wait if
   * we haven't copied it to disk, or epoch-cursor is now reading from this segment.
   */
  struct NvwalLogSegment* new_segment = wal->segments_ + new_index;
  while (!nvwal_atomic_load_acquire(&new_segment->fsync_completed_)) {
    /** Should be rare! not yet copied to disk */
    sched_yield();
    nvwal_error_t fsync_error = nvwal_atomic_load_acquire(&new_segment->fsync_error_);
    if (fsync_error) {
      /** This is critical. fsyncher for some reason failed. */
      return fsync_error;
    }
  }

  /** TODO check if any epoch-cursor is now reading from this */

  /** Ok, let's recycle */
  new_segment->dsid_ = wal->largest_dsid_ + 1;
  wal->largest_dsid_ = new_segment->dsid_;
  new_segment->written_bytes_ = 0;
  new_segment->fsync_completed_ = 0;
  new_segment->fsync_error_ = 0;
  new_segment->fsync_requested_ = 0;

  /** No need to be atomic. only flusher reads/writes it */
  wal->cur_seg_idx_ = new_index;
  return 0;
}


/**************************************************************************
 *
 *  Fsyncer
 *
 ***************************************************************************/

/**
 * Fsyncer calls this to durably copy one segment to disk.
 * On-disk file descriptor is completely contained in this method.
 * This method opens, uses, and closes the FD without leaving anything.
 */
nvwal_error_t fsyncer_sync_one_segment_to_disk(struct NvwalLogSegment* segment);

void nvwal_wait_for_fsync_start(struct NvwalContext* wal) {
  nvwal_impl_thread_state_wait_for_start(&wal->fsyncer_thread_state_);
}

nvwal_error_t nvwal_fsync_main(struct NvwalContext* wal) {
  uint32_t cur_segment;
  uint8_t* const thread_state = &wal->fsyncer_thread_state_;

  nvwal_error_t error_code = 0;
  enum NvwalThreadState state
    = nvwal_impl_thread_state_try_start(thread_state);
  if (state != kNvwalThreadStateRunning) {
    /** Either the WAL context is already stopped or not in a valid state */
    errno = EIO;  /* Not sure appropriate, but closest */
    return EIO;
  }

  while (1) {
    sched_yield();
    assert((*thread_state) == kNvwalThreadStateRunning
      || (*thread_state) == kNvwalThreadStateRunningAndRequestedStop);
    /** doesn't have to be seq_cst, and this code runs very frequently */
    if (nvwal_atomic_load_acquire(thread_state) == kNvwalThreadStateRunningAndRequestedStop) {
      break;
    }

    for (cur_segment = 0; cur_segment < wal->segment_count_; ++cur_segment) {
      struct NvwalLogSegment* segment = wal->segments_ + cur_segment;
      if (nvwal_atomic_load_acquire(&(segment->fsync_requested_))) {
        error_code = fsyncer_sync_one_segment_to_disk(wal->segments_ + cur_segment);
        if (error_code) {
          break;
        }
      }

      /** Promptly react when obvious. but no need to be atomic read. */
      if ((*thread_state) == kNvwalThreadStateRunningAndRequestedStop) {
        break;
      }
    }
  }
  nvwal_impl_thread_state_stopped(thread_state);

  return error_code;
}


nvwal_error_t fsyncer_sync_one_segment_to_disk(struct NvwalLogSegment* segment) {
  nvwal_error_t ret;
  int disk_fd;
  char disk_path[kNvwalMaxPathLength];
  uint64_t total_writen, written;

  assert(segment->dsid_);
  assert(!segment->fsync_completed_);
  ret = 0;
  disk_fd = 0;
  total_writen = 0;
  written = 0;
  segment->fsync_error_ = 0;
  nvwal_concat_sequence_filename(
    segment->parent_->config_.disk_root_,
    "nvwal_ds",
    segment->dsid_,
    disk_path);

  disk_fd = nvwal_open_best_effort_o_direct(
    disk_path,
    O_CREAT | O_RDWR,
    S_IRUSR | S_IWUSR | S_IRGRP | S_IWGRP | S_IROTH);
  assert(disk_fd);
  if (disk_fd == -1) {
    /** Probably permission issue? */
    ret = errno;
    goto error_return;
  }

  total_writen = 0;
  /** Be aware of the case where write() doesn't finish in one call */
  while (total_writen < segment->parent_->config_.segment_size_) {
    written = write(
      disk_fd,
      segment->nv_baseaddr_ + total_writen,
      segment->parent_->config_.segment_size_ - total_writen);
    if (written == -1) {
      /** Probably full disk? */
      ret = errno;
      goto error_return;
    }
    total_writen += written;

    /** Is this fsyncher cancelled for some reason? */
    if (segment->parent_->fsyncer_thread_state_ == kNvwalThreadStateRunningAndRequestedStop) {
      ret = ETIMEDOUT;  /* Not sure this is appropriate.. */
      goto error_return;
    }
  }

  fsync(disk_fd);
  close(disk_fd);
  nvwal_open_and_fsync(segment->parent_->config_.disk_root_);

  nvwal_atomic_store(&(segment->fsync_completed_), 1U);
  return 0;

error_return:
  if (disk_fd && disk_fd != -1) {
    close(disk_fd);
  }
  errno = ret;
  segment->fsync_error_ = ret;
  return ret;
}

/**************************************************************************
 *
 *  Reader
 *
 ***************************************************************************/

/** @brief get_epoch() tries to mmap cursor->current_epoch_. If it cannot
 * mmap the entire epoch into a contiguous mapping, cursor->fetch_complete
 * will be set to 0.
 */
nvwal_error_t get_epoch(
  struct NvwalContext* wal,
  struct NvwalLogCursor* cursor,
  struct MdsEpochMetadata target_epoch_meta) {

  struct NvwalEpochMapMetadata* epoch_map = cursor->read_metadata_ + cursor->free_map_;
  memset(epoch_map, 0, sizeof(struct NvwalEpochMapMetadata));
  struct MdsEpochMetadata epoch_meta = target_epoch_meta;
  nvwal_error_t error_code = 0;
  char* mmap_addr = 0;
  uint8_t first_mmap = 1;
  

  /* Check if epoch is a valid epoch number */
  /* And that current_epoch_ matches epoch_meta.epoch_id_ */

  /* Is this a retry call because we didn't finish mmapping everything 
   * for cursor->current_epoch_? */
  if (cursor->fetch_complete_)
  {
    /* We successfully fetched all of cursor->current_epoch before.
     * This is our first time trying to fetch any data from
     * target_epoch_meta.epoch_id_.
     * Initialize our segment progress for this mapping */
    epoch_map->seg_id_start_ = epoch_meta.from_seg_id_;
    epoch_map->seg_start_offset_ = epoch_meta.from_offset_;
  } else
  {
    /* We already mmapped part of this epoch. The last segment
     * mapped is in the read_metadata[free_map - 1]
     */
    int prev_map = (cursor->free_map_ - 1 < 0) ? (kNvwalNumReadRegions - 1) : (cursor->free_map_ - 1);
    epoch_map->seg_id_start_ = cursor->read_metadata_[prev_map].seg_id_end_;
    epoch_map->seg_start_offset_ = cursor->read_metadata_[prev_map].seg_end_offset_;
     /* Do we need to clean up the previous mapping before 
     * mapping more of this epoch?
     * */
    /*
    if (NULL != reader->mmap_start_)
    {
      consumed_epoch(wal, epoch);
      reader->seg_id_start_ = reader->seg_id_end_;
    }
    */  
  }

  /* Now starting epoch_meta.epoch_id_, map as many epochs as we can
   * into a contiguous mapping until we MAP_FAILED or we reach the
   * last epoch requested */
  nvwal_epoch_t epoch_to_map = epoch_meta.epoch_id_;
  epoch_map->seg_id_end_ = epoch_map->seg_id_start_;
  epoch_map->seg_end_offset_ = 0;
  nvwal_dsid_t segment_id = epoch_map->seg_id_start_;

  do
  {
  /* Mmap an epoch */
  do 
  {
    /* Mmap a segment of epoch_to_map. */
    uint64_t offset = 0;
    uint64_t map_len = 0;
    if (segment_id == epoch_meta.from_seg_id_)
    {
      /* This is the first segment */
      if (segment_id == epoch_meta.to_seg_id_)
      {
        /* This is also the only segment. */
        map_len = epoch_meta.to_off_ - epoch_meta.from_offset_;
      } else
      {
        /* There are more segments to follow. Mmap to the end of the segment. */
        map_len = wal->config_.segment_size_ - epoch_meta.from_offset_;
      }

      offset = epoch_meta.from_offset_;
    } else if (segment_id < epoch_meta.to_seg_id_)
    {
      /* This is a middle segment; we're going to map the entire segment. */
      map_len = wal->config_.segment_size_;
      offset = 0;
    } else
    {
      /* This is the final segment */
      map_len = epoch_meta.to_off_;
      offset = 0;
    }

    /* Lookup or infer the filename for this segment */
    /* Is it on NVDIMM or disk? */
#if 0
    char backing_path[kNvwalMaxPathLength];
    if (0)
    {   
      /* Atomically mark the segment as in use, if it's in NVDIMM */
      nvwal_concat_sequence_filename(
      wal->config_.nv_root_, 
      "nv_segment_",
      segment_id,
      backing_path);
      /* Did it get cleaned between time of check to time of use? 
       * Need to catch a return value here. */
    
    } else
    {
      nvwal_concat_sequence_filename(
        wal_->config_.disk_root_,
        "nvwal_ds",
        segment_id,
        backing_path);
    }
#endif
    int fd = -1; /*= open();*/
    if (-1 == fd)
    {
      error_code = errno;
      return error_code;
    }

    if (first_mmap)
    {
      /* This is the first mmap attempt for the epoch_meta.epoch_id_,
       * i.e. the first epoch of this get_epoch() call.
       * Let the kernel pick where to start and save the beginning of the mmap. */
      char* buf = mmap(mmap_addr, map_len, PROT_READ, MAP_SHARED, fd, offset);
      close(fd);
      first_mmap = 0;
      if (MAP_FAILED == buf)
      {
        /* Pretty bad to fail on the first attempt while letting the kernel pick */
        error_code = MAP_FAILED;
        if (cursor->current_epoch_ == epoch_to_map)
        {
          cursor->fetch_complete_ = 0;
        } else
        {
          //we were prefetching some future epoch */
          cursor->prefetch_complete_ = 0;
        }
        cursor->free_map_++;
        if (cursor->free_map_ >= kNvwalNumReadRegions)
        {
          cursor->free_map_ = 0;
        }
        return error_code; /*something*/
      }
      /* We successfully mapped part of the target epoch. Update the cursor. */
      cursor->current_epoch_ = epoch_to_map;
      epoch_map->mmap_start_ = buf;
    } else
    {
      char* fixed_map = mmap(mmap_addr, map_len, PROT_READ, MAP_SHARED|MAP_FIXED, fd, 0);
      close(fd);
      if (MAP_FAILED == fixed_map)
      {
        error_code = MAP_FAILED;
        if (cursor->current_epoch_ == epoch_to_map)
        {
          cursor->fetch_complete_ = 0;
        } else
        {
          //we were prefetching some future epoch */
          cursor->prefetch_complete_ = 0;
        }
        cursor->free_map_++;
        if (cursor->free_map_ >= kNvwalNumReadRegions)
        {
          cursor->free_map_ = 0;
        }
        return error_code; /* retry */
      }
    }

    mmap_addr += map_len;

    epoch_map->mmap_len_ += map_len;
    epoch_map->seg_id_end_ = segment_id;
    epoch_map->seg_end_offset_ = map_len;
    segment_id++;
  
  } while (segment_id <= epoch_meta.to_seg_id_);
  // We finished fetching the first epoch/an epoch. Keep trying to extend this mapping.
    if (cursor->current_epoch_ == target_epoch_meta.epoch_id_)
    {
      cursor->fetch_complete_ = 1;
    } else
    {
      cursor->prefetch_complete_ = 1;
    }
    epoch_to_map++;
    //mds_read_epoch(wal->mds, epoch_to_map, &epoch_meta); //need to catch a return code
  } while (epoch_to_map <= cursor->end_epoch_);

  cursor->free_map_++;
  if (cursor->free_map_ >= kNvwalNumReadRegions)
  {
    cursor->free_map_ = 0;
  }

  return error_code; /* no error */
}
#if 0
nvwal_error_t consumed_epoch(
  struct NvwalContext* wal,
  nvwal_epoch_t const epoch)
{
  nvwal_error_t error_code = 0;
  struct NvwalReaderContext *reader = &wal->reader_;

  struct MdsEpochMetadata epoch_meta;
  //mds_read_epoch(wal->mds, epoch, &epoch_meta); //need to catch a return code

  /* Need guard against client claiming to have 
   * consumed an epoch which is not the mmapped epoch.
   * ReaderContext should have a mapping between mmap_start and an epoch
   * number which will bemore easily handled with prefetching machinery.
   */

  if (NULL != reader->mmap_start_)
  {
    /* We only know about the last contiguous mapping we completed.
     * get_epoch() unmapped the previous region when retrying to finish mapping the
     * desired epoch. Can the client abuse this API and cause us to
     * lose track of maps and be unable munmap them? */
    munmap(reader->mmap_start_, reader->mmap_len_);
    reader->mmap_start_ = NULL;
    reader->mmap_len_ = 0;
  }

  nvwal_dsid_t segment_id = reader->seg_id_start_; 
  /* If we couldn't mmap the entire epoch in a contiguous mapping, seg_id_end_ is the one we failed to map */
  /* If !fetch_complete_ and start_ == end_, it means we failed on mapping the first segment. Nothing to do. 
   * segment_id_last < segment_id */ 
  nvwal_dsid_t segment_id_last =  (reader->fetch_complete_) ? epoch_meta.to_seg_id_ : reader->seg_id_end_-1;

  do 
  {

    /* Is it on NVDIMM or disk? */
    /* Is this the only epoch in this segment or do we need it for
     * subsequent epoch mapping? */
    /* Is another reader also using this segment */
    /* Atomically mark the segment as free or some quiesced state, if it's in NVDIMM */

    segment_id++;
  
  } while (segment_id <= segment_id_last);


  return error_code; /* no error */
}
<<<<<<< HEAD
#endif
nvwal_error_t nvwal_open_log_cursor(
  struct NvwalContext* wal,
  struct NvwalLogCursor* out,
  nvwal_epoch_t begin_epoch,
  nvwal_epoch_t end_epoch) {

  nvwal_error_t error_code = 0;

  memset(out, 0, sizeof(*out));

  out->current_epoch_ = kNvwalInvalidEpoch;
  out->fetch_complete_ = 1;
  out->data_ = NULL;
  out->data_len_ = 0;
  out->start_epoch_ = begin_epoch;
  out->end_epoch_ = end_epoch; 
  out->free_map_ = 0;
  out->current_map_ = 0;
  for (int i = 0; i < kNvwalNumReadRegions; i++)
  {
    out->read_metadata_[i].seg_id_start_ = kNvwalInvalidDsid; 
    out->read_metadata_[i].seg_id_end_ = kNvwalInvalidDsid;
    out->read_metadata_[i].seg_start_offset_ = 0;
    out->read_metadata_[i].seg_end_offset_ = 0;
    out->read_metadata_[i].mmap_start_ = NULL; 
    out->read_metadata_[i].mmap_len_ = 0;
  }

  return error_code;
}

nvwal_error_t nvwal_close_log_cursor(
  struct NvwalContext* wal,
  struct NvwalLogCursor* cursor) {
  
  nvwal_error_t error_code = 0;

  return error_code;

}

nvwal_error_t nvwal_cursor_next_epoch(
  struct NvwalContext* wal,
  struct NvwalLogCursor* cursor) {

  nvwal_error_t error_code = 0;

  if (kNvwalInvalidEpoch == cursor->current_epoch_)
  {
    cursor->current_epoch_ = cursor->start_epoch_;
    cursor->fetch_complete_ = 0;
  }

  /* Lookup the epoch info from the MDS */
  struct MdsEpochMetadata epoch_meta;
  if (cursor->fetch_complete_)
  {
    //We can unmap cursor->current_epoch_ now
    //mds_read_epoch(wal->mds, cursor->current_epoch_ + 1, &epoch_meta); //need to catch a return code
  } else
  {
    //mds_read_epoch(wal->mds, cursor->current_epoch_, &epoch_meta); //need to catch a return code
  }
  /* Is at least part of the desired epoch already fetched? */
  if (NULL != cursor->read_metadata_[cursor->current_map_].mmap_start_)
  {
    /*if map valid, look at read_metadata[current_map] and return if found */
    struct NvwalEpochMapMetadata* epoch_map = cursor->read_metadata_ + cursor->current_map_;
    if ((epoch_meta.from_seg_id_ < epoch_map->seg_id_end_) &&
       (epoch_meta.from_offset_ < epoch_map->seg_end_offset_))
    {
      /* update cursor->data and data_length */
      /* if the entire epoch is captured in this mapping, fetch_complete = 1 */
    }
    /* for now, we only maintain one mmap region */
     //else
    //{
      /* if not found, current_map+. if it is not in the current region, it must
       * be in the next, right? No, we must look at all of our prefetched map regions
       * For now, we will only maintain two mmap regions*/
      //cursor->current_map++;
      //if (NULL != cursor->read_metadata[current_map].mmap_start)
      //{
      /*if map valid, look at read_metadata[current_map] and return if found */
     //   if (1)
      //  {

        //}
      //}
   // }

  } else
  {
    /* else go fetch it (and possibly more). */
    error_code = get_epoch(wal, cursor, epoch_meta);
  }

  //cursor->current_epoch = epoch_meta.epoch_id_;

  return error_code;

}

uint8_t nvwal_cursor_is_valid(
  struct NvwalContext* wal,
  struct NvwalLogCursor* cursor) {

  if (NULL == cursor->data_)
    return 0;
  else
    return 1;
}

nvwal_byte_t* nvwal_cursor_get_data(
  struct NvwalContext* wal,
  struct NvwalLogCursor* cursor) {
    if (nvwal_cursor_is_valid(wal, cursor))
      return cursor->data_;
    else
      return NULL;
}

uint64_t nvwal_cursor_get_data_length(
  struct NvwalContext* wal,
  struct NvwalLogCursor* cursor) {
    if (nvwal_cursor_is_valid(wal, cursor))
      return cursor->data_len_;
    else
      return 0;
}

nvwal_epoch_t nvwal_cursor_get_current_epoch(
  struct NvwalContext* wal,
  struct NvwalLogCursor* cursor) {
    if (nvwal_cursor_is_valid(wal, cursor))
      return cursor->current_epoch_;
    else
      return kNvwalInvalidEpoch;
}
=======
>>>>>>> ea619260

<|MERGE_RESOLUTION|>--- conflicted
+++ resolved
@@ -818,7 +818,6 @@
 
   return error_code; /* no error */
 }
-<<<<<<< HEAD
 #endif
 nvwal_error_t nvwal_open_log_cursor(
   struct NvwalContext* wal,
@@ -959,6 +958,5 @@
     else
       return kNvwalInvalidEpoch;
 }
-=======
->>>>>>> ea619260
-
+
+
