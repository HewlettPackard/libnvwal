/*
 * Copyright (c) 2014-2016, Hewlett-Packard Development Company, LP.
 * This program is free software; you can redistribute it and/or modify it
 * under the terms of the GNU General Public License as published by the Free
 * Software Foundation; either version 2 of the License, or (at your option)
 * any later version.
 *
 * This program is distributed in the hope that it will be useful, but WITHOUT
 * ANY WARRANTY; without even the implied warranty of MERCHANTABILITY or
 * FITNESS FOR A PARTICULAR PURPOSE. See the GNU General Public License for
 * more details. You should have received a copy of the GNU General Public
 * License along with this program; if not, write to the Free Software
 * Foundation, Inc., 59 Temple Place, Suite 330, Boston, MA 02111-1307 USA
 *
 * HP designates this particular file as subject to the "Classpath" exception
 * as provided by HP in the LICENSE.txt file that accompanied this code.
 */
#ifndef NVWAL_TYPES_H_
#define NVWAL_TYPES_H_
/**
 * @file nvwal_types.h
 * Provides typedefs/enums/structs used in libnvwal.
 * @ingroup LIBNVWAL
 * @addtogroup LIBNVWAL
 * @{
 */

#include <stdint.h>

#include "nvwal_fwd.h"

/**
 * @brief \b Epoch, a coarse-grained timestamp libnvwal is based on.
 * @details
 * Epoch is the most important concept in libnvwal.
 * Most feature in libnvwal is provided on top of epochs.
 *
 * @par What is Epoch
 * An Epoch represents a \b user-defined duration of time.
 * Depending on the type of client applications, it might be just one transaction,
 * 10s of milliseconds, or something else. Will talk about each application later.
 * In either case, it is coarse-grained, not like a nanosecond or RDTSC.
 * An epoch contains some number of log entries, ranging from 1 to millions or more.
 * Each log entry always belongs to exactly one epoch, which represents
 * \b when the log is written and becomes durable.
 *
 * @par Log ordering invariant
 * libnvwal always writes logs out to stable storage per epoch.
 * We durably write out logs of epoch E, then epoch E+1, etc.
 * When the user requests to read back logs,
 * we always guarantee that logs are ordered by epochs.
 * Logs in the same epoch might be not in real-time order, but they
 * do have some guarantee. See the corresponding API.
 *
 * @par Concept: Durable Epoch (DE)
 * \b Durable \b Epoch (\b DE) is the epoch upto which all logs in the epoch
 * are already durably written at least to NVDIMM. No log entries in DE
 * can be newly submit to libnvwal.
 * libnvwal provides an API, nvwal_query_durable_epoch(), to atomically
 * check the current value of DE of the system.
 *
 * @par Concept: Stable Epoch (SE)
 * \b Stable \b Epoch (\b SE) is the epoch upto which all logs in the epoch
 * are already submit to libnvwal.
 * No log entries in SE can be newly submit to libnvwal.
 * SE is equal to either DE or DE+1.
 * \li When libnvwal's flusher is well catching up, SE == DE in most of the time.
 * \li When workers are waiting for libnvwal's flusher, SE == DE+1.
 * As soon as the flusher completes writing, flushing, metadata-update, etc, it will
 * bump up DE for one, thus switching to another case.
 *
 * @par Concept: Next Epoch (NE)
 * \b Next \b Epoch (\b NE) is the epoch whose logs are ready
 * to be written out to durable storages.
 * NE is equal to either SE or SE+1.
 * NE is a hint for libnvwal to utilize storage bandwidth while waiting for flusher
 * and easily keep the log ordering invariant.
 * \li When NE == SE+1, libnvwal is allowed to go ahead and write out logs in NE
 * ahead of the flusher being asked to complete SE. All the logs in SE must be
 * already written out, whether durably or not.
 * \li When NE == SE, libnvwal just writes out logs in SE to complete the epoch.
 *
 * Even if there are logs in NE + 1, libnvwal does NOT write them out.
 * We can potentially provide the epoch-by-epoch guarantee without this restriction,
 * but things are much simpler this way. libnvwal handles up to 3 or 4 epochs always.
 *
 * @par Concept: Horizon Epoch (HE)
 * \b Horizon \b Epoch (\b HE) is a mostly conceptual epoch \b we \b don't \b care.
 * HE is an epoch larger than NE. libnvwal currently does not allow submitting
 * a log in this epoch. If a worker thread does it, the thread gets synchronously waited.
 *
 * @par Examples of DE, SE, NE relationship
 * \li DE = SE = NE : Idle. Probably this happens only at start up.
 * libnvwal is not allowed to write out anything, and everything seems already durable.
 * \li DE = SE < NE : Most common case. Flusher is well catching up and writing out
 * logs in NE well ahead, fully utilizing memory/storage bandwidth.
 * \li DE < SE = NE : Second most common case. The client application has requested
 * to bump up SE and then DE. Flusher is completing remaining writes in SE and then
 * will make sure the writes are durable as well as our internal metadata is
 * atomically written.
 * \li DE < SE < NE : A bit advanced case.
 * All log writes in SE must be already done, but the flusher might be still waiting
 * for the return of fsync, etc. In the meantime, we can go ahead and start writing logs in NE.
 * To make this case useful, the flusher must have a separate fsync-thread,
 * which we currently do not have. We might do this in future, though.
 *
 * @par Current XXX Epoch
 * The above epochs are globally meaningful concepts.
 * However, libnvwal involves various threads that must be as indepent as possible
 * for scalability. We can not and should not pause all of them whenever
 * we advance the global epochs.
 * Rather, each thread often maintains its own view of currently active epochs.
 * They sometime lag behind, or even have some holes (eg. no logs received for an epoch).
 * Current XXX Epoch is the oldest epoch XXX (some module/thread) is taking care of.
 * Probably it is same as the global DE. It might be occasionally DE - 1.
 * It's asynchronously and indepently maintained by XXX to catch up with the global epochs.
 * One very helpful guarantee here is that there is no chance XXX has to handle
 * DE-2 or DE+3 thanks to how we advance DE, and that HE is not allowed to submit.
 * Based on this guarantee, many modules in libnvwal have circular windows
 * of epochs with 5 or 6 slots. They do not need to maintain any information
 * older or newer than that.
 *
 * @par Translating epochs to user applications
 * Applications have varying mappings between their own notiion of timestamp
 * and libnvwal's epochs. We carefully designed our epochs so that all
 * existing database architectures can be mapped to epochs as below.
 *
 * @par Application 1 : Epoch-based databases
 * Epoch-based databases, such as FOEDUS/SILO etc, are mapped to libnvwal's
 * epochs without any hassle. Some architecture might not differentiate DE/SE/NE,
 * but all of them are based on epochs.
 * \li Call nvwal_advance_next_epoch() whenever the new epoch might come in to the system.
 * \li Call nvwal_advance_stable_epoch() whenever the client wants to advance its own epoch
 * and then call nvwal_query_durable_epoch() and sleep/spin on it.
 *
 * @par Application 2 : LSN-based databases
 * LSN based databases, such as MySQL/PostgreSQL etc, are mapped to libnvwal
 * by considering every transaction as an epoch.
 * \li LSN-based single-log-stream databases allocate only one writer in libnvwal.
 * Thus many things are simpler.
 * \li Whenever the application requests to make a commit log record of a transaction
 * durable, call nvwal_advance_stable_epoch(). The epoch and the LSN of the commit log
 * record have one-to-one monotonically increasing relationship.
 * \li We also allow binary-searching our epoch metadata array, assuming the above relationship.
 * For this purpose, we maintain one user-defined additional version tag in our metadata.
 *
 * @par Wrap-around
 * We might run out of 2^64 epochs at some point.
 * Wrap-around is implemented as below.
 * \li We \b somehow guarantee that no two epochs
 *  in the system are more than 2^63 distant.
 * \li Thus, similarly to RFC 1982, a is after b \e iff
 * (b < a < b+2^63) or (a < b < a+2^63).
 * \li If the system is running for looong time (>2^63), we need
 * to provide a compaction tool to modify epoch values in
 * our metadata store. This piece is to be designed/implemented.
 * We will need it much much later.
 * @see nvwal_is_epoch_after()
 * @see nvwal_increment_epoch()
 * @see kNvwalInvalidEpoch
 */
typedef uint64_t  nvwal_epoch_t;

/** DESCRIBE ME */
typedef int32_t   nvwal_error_t;
/** DESCRIBE ME */
typedef int8_t    nvwal_byte_t;

/**
 * @brief Unique identifier for a \b Durable (or disk-resident) \b Segment.
 * @details
 * DSID identifies a log segment on disk, uniquely within the given WAL instance.
 * DSID is not unique across different WAL instances, but they are completely separate.
 *
 * A valid DSID starts with 1 (0 means null) and grows by one whenever
 * we create a new segment file on disk.
 * Each log segment is initially just NVDIMM-resident, then copied to a
 * on-disk file named "nvwal_segment_xxxxxxxx" where xxxx is a hex string of
 * DSID (always 8 characters).
 *
 * We so far assume there are at most 2^32 segments in total.
 * With 32MB/segment, this is 2^57 bytes of logs... should be enough.
 * @see kNvwalInvalidDsid
 */
typedef uint32_t  nvwal_dsid_t;


enum NvwalConstants {
  /**
  * This value of epoch is reserved for null/invalid/etc.
  * Thus, when we increment an epoch, we must be careful.
  * @see nvwal_increment_epoch()
  */
  kNvwalInvalidEpoch = 0,

  /**
   * Represents null for nvwal_dsid_t.
   * @see nvwal_dsid_t
   */
  kNvwalInvalidDsid = 0,

  /**
   * Throughout this library, every file path must be represented within this length,
   * including null termination and serial path suffix.
   * In several places, we assume this to avoid dynamically-allocated strings and
   * simplify copying/allocation/deallocation.
   */
  kNvwalMaxPathLength = 256U,

  /**
   * nv_root_/disk_root_ must be within this length so that we can
   * append our own filenames under the folder.
   * eg nvwal_segment_xxxxxxxx.
   */
  kNvwalMaxFolderPathLength = kNvwalMaxPathLength - 32,

  /**
   * Likewise, we statically assume each WAL instance has at most this number of
   * log writers assigned.
   * Thanks to these assumptions, all structs defined in this file are PODs.
   */
  kNvwalMaxWorkers = 64U,

  /**
   * @brief Largest number of log segments being actively written.
   * @details
   * The number of active log segments is calculated from nv_quota / kNvwalSegmentSize.
   * This constant defines the largest possible number for that.
   * If nv_quota demands more than this, nvwal_init() returns an error.
   */
  kNvwalMaxActiveSegments = 1024U,

  /**
   * DESCRIBE ME.
   * 32MB sounds like a good place to start?
   */
  kNvwalSegmentSize = 1ULL << 25,

  /**
   * \li [oldest] : the oldest frame this writer \e might be using.
   * It is probably the global durable epoch, or occasionally older.
   * \li [oldest + 1, 2]: frames this writer \e might be using now.
   * \li [oldest + 3, 4]: guaranteed to be currently not used by this writer.
   * Thus, even when current_epoch_frame might be now bumped up for one, it is
   * safe to reset [oldest + 4]. This is why we have 5 frames.
   */
  kNvwalEpochFrameCount = 5,
<<<<<<< HEAD

  /**
   * Number of epochs to prefetch when calling get_next_epoch()
   */
  kNvwalPrefetchLength = 5;
};
=======
>>>>>>> 748f46c4

  /**
   * @brief Default page size in bytes for meta-data store.
   * 
   */
  kNvwalMdsPageSize = 1ULL << 20,


  /**
   * @brief Largest number of pages files being actively written.
   * 
   * @note Currently, we support a single page file so we don't 
   * expect to have more than one active page file.
   */
  kNvwalMdsMaxActivePagefiles = 1U,
};

/**
 * DESCRIBE ME.
 * @note This object is a POD. It can be simply initialized by memzero,
 * copied by memcpy, and no need to free any thing.
 */
struct NvwalConfig {
  /**
   * Null-terminated string of folder to NVDIMM storage, under which
   * this WAL instance will write out log files at first.
   * If this string is not null-terminated, nvwal_init() will return an error.
   */
  char nv_root_[kNvwalMaxPathLength];

  /**
   * Null-terminated string of folder to block storage, into which
   * this WAL instance will copy log files from NVDIMM storage.
   * If this string is not null-terminated, nvwal_init() will return an error.
   */
  char disk_root_[kNvwalMaxPathLength];

  /**
   * strnlen(nv_root). Just an auxiliary variable. Automatically
   * set during initialization.
   */
  uint16_t nv_root_len_;

  /**
   * strnlen(disk_root). Just an auxiliary variable. Automatically
   * set during initialization.
   */
  uint16_t disk_root_len_;

  /**
   * When this is a second run or later, give the definitely-durable epoch
   * as of starting.
   */
  nvwal_epoch_t resuming_epoch_;

  uint32_t numa_domain_;

  /**
   * Number of log writer threads on this WAL instance.
   * This value must be kNvwalMaxWorkers or less.
   * Otherwise, nvwal_init() will return an error.
   */
  uint32_t writer_count_;

  /** How big our nvram segments are */
  uint64_t nv_seg_size_;
  uint64_t nv_quota_;

  /** Assumed to be the same as nv_seg_size for now */
  uint64_t block_seg_size_;

  /** Size of (volatile) buffer for each writer-thread. */
  uint64_t writer_buffer_size_;

  /**
    * How many on-disk log segments to create a time (empty files)
    * This reduces the number of times we have to fsync() the directory
    */
  uint32_t prealloc_file_count_;

  uint64_t option_flags_;

  /**
   * Buffer of writer_buffer_size bytes for each writer-thread,
   * allocated/deallocated by the client application.
   * The client application must provide it as of nvwal_init().
   * If any of writer_buffers[0] to writer_buffers[writer_count - 1]
   * is null, nvwal_init() will return an error.
   */
  nvwal_byte_t* writer_buffers_[kNvwalMaxWorkers];

  /** Size of metadata store buffer page */
  uint64_t mds_page_size_;
};

/**
 * @brief Represents a region in a writer's private log buffer for one epoch
 * @details
 * NvwalWriterContext maintains a circular window of this object to
 * communicate with the flusher thread, keeping track of
 * the status of one writer's volatile buffer.
 *
 * This object represents the writer's log region in one epoch,
 * consisting of two offsets. These offsets might wrap around.
 * head==offset iff there is no log in the epoch.
 * To guarantee this, we make sure the buffer never becomes really full.
 *
 * @note This object is a POD. It can be simply initialized by memzero,
 * copied by memcpy, and no need to free any thing.
 */
struct NvwalWriterEpochFrame {
  /**
   * Inclusive beginning offset in buffer marking where logs in this epoch start.
   * Always written by the writer itself only. Always read by the flusher only.
   */
  uint64_t head_offset_;

  /**
   * Exclusive ending offset in buffer marking where logs in this epoch end.
   * Always written by the writer itself only. Read by the flusher and the writer.
   */
  uint64_t tail_offset_;

  /**
   * The epoch this frame currently represents. As these frames are
   * reused in a circular fashion, it will be reset to kNvwalInvalidEpoch
   * when it is definitely not used, and then reused.
   * Loading/storing onto this variable must be careful on memory ordering.
   *
   * Always written by the writer itself only. Read by the flusher and the writer.
   */
  nvwal_epoch_t log_epoch_;
};

/**
 * DESCRIBE ME
 *
 * @note This object is a POD. It can be simply initialized by memzero,
 * copied by memcpy, and no need to free any thing. All pointers in
 * this object just point to an existing buffer, in other words they
 * are just markers (TODO: does it have to be a pointer? how about offset).
 */
struct NvwalWriterContext {
  /** Back pointer to the parent WAL context. */
  struct NvwalContext* parent_;

  /**
   * Circular frames of this writer's offset marks.
   * @see kNvwalEpochFrameCount
   */
  struct NvwalWriterEpochFrame epoch_frames_[kNvwalEpochFrameCount];

  /**
   * Points to the oldest frame this writer is aware of.
   * This variable is written by the flusher only.
   * @invariant epoch_frames[oldest_frame].log_epoch != kNvwalInvalidEpoch.
   * To satisfy this invariant, we initialize all writers' first frame during initialization.
   */
  uint32_t oldest_frame_;

  /**
   * Points to the newest frame this writer is using, which is also the only frame
   * this writer is now putting logs to.
   * This variable is read/written by the writer only.
   * @invariant epoch_frames[active_frame].log_epoch != kNvwalInvalidEpoch.
   * To satisfy this invariant, we initialize all writers' first frame during initialization.
   */
  uint32_t active_frame_;

  /**
   * Sequence unique among the same parent WAL context, 0 means the first writer.
   * This is not unique among writers on different WAL contexts,
   * @invariant this == parent->writers + writer_seq_id
   */
  uint32_t writer_seq_id_;

  /**
   * This is read/written only by the writer itself, not from the flusher.
   * This is just same as the value of tail_offset in the last active frame.
   * We duplicate it here to ease maitaining the tail value, especially when we are
   * making a new frame.
   */
  uint64_t last_tail_offset_;

  /**
    * Everything up to this point has been copied by the flusher thread but
    * might not yet be durable.
    * Pending work is everything between copied and writer->complete.
    */
  uint64_t copied_offset_;

  /** Shorthand for parent->config.writer_buffers[writer_seq_id] */
  nvwal_byte_t* buffer_;
};

/**
 * @brief A log segment libnvwal is writing to, copying from, or reading from.
 * @details
 *
 * @note This object is a POD. It can be simply initialized by memzero,
 * copied by memcpy, and no need to free any thing \b except \b file \b descriptors and \b mmap.
 */
struct NvwalLogSegment {
  /**
   * mmap-ed virtual address for this segment on NVDIMM.
   * It is never MAP_FAILED. We treat that case as soon as we invoke mmap.
   * When it is non-null, libnvwal is responsible to unmap it durinng uninit.
   */
  nvwal_byte_t* nv_baseaddr_;

  /**
   * When this segment is populated and then copied to disk,
   * this will be the ID of the disk-resident segment.
   * This is bumped up without race when the segment object is recycled for next use.
   */
  nvwal_dsid_t dsid_;

  /**
   * When this segment is populated and ready for copying to disk,
   * the flusher sets this variable to notify fsyncher.
   * fsyncher does nothing while this variable is 0.
   * Resets to 0 without race when the segment object is recycled for next use.
   */
  uint8_t fsync_requested_;

  /**
   * When this segment is durably copied to disk,
   * the fsyncer sets this variable to notify flusher.
   * Resets to 0 without race when the segment object is recycled for next use.
   */
  uint8_t fsync_completed_;

  /**
   * If fsyncer had any error while copying this segment to disk, the error code.
   */
  nvwal_error_t fsync_error_;

  /**
   * File descriptor on NVDIMM.
   * It is never -1 (open has failed). We treat that case as soon as we invoke open.
   * When it is non-zero, libnvwal is responsible to close it durinng uninit.
   */
  int64_t nv_fd_;
  /**
   * File descriptor on disk.
   * It is never -1 (open has failed). We treat that case as soon as we invoke open.
   * Set/read only by fsyncher.
   * When it is non-zero, fsyncher is responsible to close it durinng uninit.
   */
  int64_t disk_fd_;
};

/**
 * @brief Represents a context of a meta-data-store buffer-manager instance.
 */
struct NvwalMdsBufferManagerContext {
  int root_fd_;
};

/**
 * @brief Represents a context of a meta-data store instance.
 */
struct NvwalMdsContext {
  /** Runtime configuration parameters */
  struct NvwalConfig config_;

  /** File descriptor to the disk directory where we keep metadata page files */
  int block_root_fd_;          

  struct PageFile* active_pagefiles_[kNvwalMdsMaxActivePagefiles];

  /** Buffer manager context */
  struct NvwalMdsBufferManagerContext bfmgr_;   
};

/**
 * @brief Represents the context of the reading API for retrieving prior
 * epoch data. Must be initialized/uninitialized via nvwal_reader_init()
 * and nvwal_reader_uninit().
 */
struct NvwalReaderContext {
  nvwal_epoch_t prev_epoch_; /* The epoch most recently requested and fetched */
  nvwal_epoch_t tail_epoch_; /* The largest epoch number we've prefetched */
  bool fetch_complete_;
  uint64_t seg_id_; /* The last segment we tried to mmap */
};

/**
 * @brief Represents a context of \b one stream of write-ahead-log placed in
 * NVDIMM and secondary device.
 * @details
 * Each NvwalContext instance must be initialized by nvwal_init() and cleaned up by
 * nvwal_uninit().
 * Client programs that do distributed logging will instantiate
 * an arbitrary number of this context, one for each log stream.
 * There is no interection between two NvwalContext from libnvwal's standpoint.
 * It's the client program's responsibility to coordinate them.
 *
 * @note This object is a POD. It can be simply initialized by memzero,
 * copied by memcpy, and no need to free any thing \b except \b file \b descriptors.
 * @note To be a POD, however, this object conservatively consumes a bit large memory.
 * We recommend allocating this object on heap rather than on stack. Although
 * it's very unlikely to have this long-living object on stack anyways (unit test?)..
 */
struct NvwalContext {
  nvwal_epoch_t durable_;
  nvwal_epoch_t latest_;

  /**
   * All static configurations given by the user on initializing this WAL instance.
   * Once constructed, this is/must-be const. Do not modify it yourself!
   */
  struct NvwalConfig config_;

  /**
   * Maintains state of each log segment in this WAL instance.
   * Only up to log_segments_[segment_count_ - 1] are used.
   */
  struct NvwalLogSegment segments_[kNvwalMaxActiveSegments];

  /**
   * Number of segments this WAL instance uses.
   * Immutable once constructed. Do not modify it yourself!
   * @invariant segment_count_ <= kNvwalMaxActiveSegments
   */
  uint32_t segment_count_;

  /** Index into segment[] */
  uint32_t cur_seg_idx_;

  struct NvwalWriterContext writers_[kNvwalMaxWorkers];

  /**
   * Used to inform the flusher that nvwal_uninit() was invoked.
   */
  uint8_t flusher_stop_requested_;
  /**
   * Set when the flusher thread started running.
   */
  uint8_t flusher_running_;

  /**
   * Used to inform the fsyncer that nvwal_uninit() was invoked.
   */
  uint8_t fsyncer_stop_requested_;
  /**
   * Set when the fsyncer thread started running.
   */
  uint8_t fsyncer_running_;

  /**
   * Metadata store context 
   */
  struct NvwalMdsContext mds_;
};

/** @} */

#endif  /* NVWAL_TYPES_H_ */<|MERGE_RESOLUTION|>--- conflicted
+++ resolved
@@ -245,15 +245,11 @@
    * safe to reset [oldest + 4]. This is why we have 5 frames.
    */
   kNvwalEpochFrameCount = 5,
-<<<<<<< HEAD
 
   /**
    * Number of epochs to prefetch when calling get_next_epoch()
    */
   kNvwalPrefetchLength = 5;
-};
-=======
->>>>>>> 748f46c4
 
   /**
    * @brief Default page size in bytes for meta-data store.
